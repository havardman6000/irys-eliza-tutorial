import { PostgresDatabaseAdapter } from "@elizaos/adapter-postgres";
import { RedisClient } from "@elizaos/adapter-redis";
import { SqliteDatabaseAdapter } from "@elizaos/adapter-sqlite";
import { AutoClientInterface } from "@elizaos/client-auto";
import { DiscordClientInterface } from "@elizaos/client-discord";
import { FarcasterAgentClient } from "@elizaos/client-farcaster";
import { LensAgentClient } from "@elizaos/client-lens";
import { SlackClientInterface } from "@elizaos/client-slack";
import { TelegramClientInterface } from "@elizaos/client-telegram";
import { TwitterClientInterface } from "@elizaos/client-twitter";
import {
    AgentRuntime,
    CacheManager,
    CacheStore,
    Character,
    Clients,
    DbCacheAdapter,
    defaultCharacter,
    elizaLogger,
    FsCacheAdapter,
    IAgentRuntime,
    IDatabaseAdapter,
    IDatabaseCacheAdapter,
    ModelProviderName,
    settings,
    stringToUuid,
    validateCharacterConfig,
<<<<<<< HEAD
=======
    CacheStore,
    Client,
    ICacheManager,
>>>>>>> 76d4f42e
} from "@elizaos/core";
import { zgPlugin } from "@elizaos/plugin-0g";
import { bootstrapPlugin } from "@elizaos/plugin-bootstrap";
import createGoatPlugin from "@elizaos/plugin-goat";
// import { intifacePlugin } from "@elizaos/plugin-intiface";
import { DirectClient } from "@elizaos/client-direct";
import { abstractPlugin } from "@elizaos/plugin-abstract";
import { aptosPlugin } from "@elizaos/plugin-aptos";
import { birdeyePlugin } from "@elizaos/plugin-birdeye";
import {
    advancedTradePlugin,
    coinbaseCommercePlugin,
    coinbaseMassPaymentsPlugin,
    tokenContractPlugin,
    tradePlugin,
    webhookPlugin,
} from "@elizaos/plugin-coinbase";
import { confluxPlugin } from "@elizaos/plugin-conflux";
import { evmPlugin } from "@elizaos/plugin-evm";
import { flowPlugin } from "@elizaos/plugin-flow";
import { fuelPlugin } from "@elizaos/plugin-fuel";
import { imageGenerationPlugin } from "@elizaos/plugin-image-generation";
import { ThreeDGenerationPlugin } from "@elizaos/plugin-3d-generation";
import { multiversxPlugin } from "@elizaos/plugin-multiversx";
import { nearPlugin } from "@elizaos/plugin-near";
import { nftGenerationPlugin } from "@elizaos/plugin-nft-generation";
import { createNodePlugin } from "@elizaos/plugin-node";
import { solanaPlugin } from "@elizaos/plugin-solana";
import { storyPlugin } from "@elizaos/plugin-story";
import { suiPlugin } from "@elizaos/plugin-sui";
import { TEEMode, teePlugin } from "@elizaos/plugin-tee";
import { tonPlugin } from "@elizaos/plugin-ton";
import { zksyncEraPlugin } from "@elizaos/plugin-zksync-era";
<<<<<<< HEAD
=======
import { cronosZkEVMPlugin } from "@elizaos/plugin-cronoszkevm";
import { abstractPlugin } from "@elizaos/plugin-abstract";
import { avalanchePlugin } from "@elizaos/plugin-avalanche";
>>>>>>> 76d4f42e
import Database from "better-sqlite3";
import fs from "fs";
import net from "net";
import path from "path";
import { fileURLToPath } from "url";
import yargs from "yargs";

const __filename = fileURLToPath(import.meta.url); // get the resolved path to the file
const __dirname = path.dirname(__filename); // get the name of the directory

export const wait = (minTime: number = 1000, maxTime: number = 3000) => {
    const waitTime =
        Math.floor(Math.random() * (maxTime - minTime + 1)) + minTime;
    return new Promise((resolve) => setTimeout(resolve, waitTime));
};

const logFetch = async (url: string, options: any) => {
    elizaLogger.debug(`Fetching ${url}`);
    // Disabled to avoid disclosure of sensitive information such as API keys
    // elizaLogger.debug(JSON.stringify(options, null, 2));
    return fetch(url, options);
};

export function parseArguments(): {
    character?: string;
    characters?: string;
} {
    try {
        return yargs(process.argv.slice(3))
            .option("character", {
                type: "string",
                description: "Path to the character JSON file",
            })
            .option("characters", {
                type: "string",
                description:
                    "Comma separated list of paths to character JSON files",
            })
            .parseSync();
    } catch (error) {
        elizaLogger.error("Error parsing arguments:", error);
        return {};
    }
}

function tryLoadFile(filePath: string): string | null {
    try {
        return fs.readFileSync(filePath, "utf8");
    } catch (e) {
        return null;
    }
}

function isAllStrings(arr: unknown[]): boolean {
    return Array.isArray(arr) && arr.every((item) => typeof item === "string");
}

export async function loadCharacters(
    charactersArg: string
): Promise<Character[]> {
    let characterPaths = charactersArg
        ?.split(",")
        .map((filePath) => filePath.trim());
    const loadedCharacters = [];

    if (characterPaths?.length > 0) {
        for (const characterPath of characterPaths) {
            let content = null;
            let resolvedPath = "";

            // Try different path resolutions in order
            const pathsToTry = [
                characterPath, // exact path as specified
                path.resolve(process.cwd(), characterPath), // relative to cwd
                path.resolve(process.cwd(), "agent", characterPath), // Add this
                path.resolve(__dirname, characterPath), // relative to current script
                path.resolve(
                    __dirname,
                    "characters",
                    path.basename(characterPath)
                ), // relative to agent/characters
                path.resolve(
                    __dirname,
                    "../characters",
                    path.basename(characterPath)
                ), // relative to characters dir from agent
                path.resolve(
                    __dirname,
                    "../../characters",
                    path.basename(characterPath)
                ), // relative to project root characters dir
            ];

            elizaLogger.info(
                "Trying paths:",
                pathsToTry.map((p) => ({
                    path: p,
                    exists: fs.existsSync(p),
                }))
            );

            for (const tryPath of pathsToTry) {
                content = tryLoadFile(tryPath);
                if (content !== null) {
                    resolvedPath = tryPath;
                    break;
                }
            }

            if (content === null) {
                elizaLogger.error(
                    `Error loading character from ${characterPath}: File not found in any of the expected locations`
                );
                elizaLogger.error("Tried the following paths:");
                pathsToTry.forEach((p) => elizaLogger.error(` - ${p}`));
                process.exit(1);
            }

            try {
                const character = JSON.parse(content);
                validateCharacterConfig(character);

                // .id isn't really valid
                const characterId = character.id || character.name;
                const characterPrefix = `CHARACTER.${characterId.toUpperCase().replace(/ /g, "_")}.`;

                const characterSettings = Object.entries(process.env)
                    .filter(([key]) => key.startsWith(characterPrefix))
                    .reduce((settings, [key, value]) => {
                        const settingKey = key.slice(characterPrefix.length);
                        return { ...settings, [settingKey]: value };
                    }, {});

                if (Object.keys(characterSettings).length > 0) {
                    character.settings = character.settings || {};
                    character.settings.secrets = {
                        ...characterSettings,
                        ...character.settings.secrets,
                    };
                }

                // Handle plugins
                if (isAllStrings(character.plugins)) {
                    elizaLogger.info("Plugins are: ", character.plugins);
                    const importedPlugins = await Promise.all(
                        character.plugins.map(async (plugin) => {
                            const importedPlugin = await import(plugin);
                            return importedPlugin.default;
                        })
                    );
                    character.plugins = importedPlugins;
                }

                loadedCharacters.push(character);
                elizaLogger.info(
                    `Successfully loaded character from: ${resolvedPath}`
                );
            } catch (e) {
                elizaLogger.error(
                    `Error parsing character from ${resolvedPath}: ${e}`
                );
                process.exit(1);
            }
        }
    }

    if (loadedCharacters.length === 0) {
        elizaLogger.info("No characters found, using default character");
        loadedCharacters.push(defaultCharacter);
    }

    return loadedCharacters;
}

export function getTokenForProvider(
    provider: ModelProviderName,
    character: Character
): string {
    switch (provider) {
        // no key needed for llama_local or gaianet
        case ModelProviderName.LLAMALOCAL:
            return "";
        case ModelProviderName.OLLAMA:
            return "";
        case ModelProviderName.GAIANET:
            return "";
        case ModelProviderName.OPENAI:
            return (
                character.settings?.secrets?.OPENAI_API_KEY ||
                settings.OPENAI_API_KEY
            );
        case ModelProviderName.ETERNALAI:
            return (
                character.settings?.secrets?.ETERNALAI_API_KEY ||
                settings.ETERNALAI_API_KEY
            );
        case ModelProviderName.LLAMACLOUD:
        case ModelProviderName.TOGETHER:
            return (
                character.settings?.secrets?.LLAMACLOUD_API_KEY ||
                settings.LLAMACLOUD_API_KEY ||
                character.settings?.secrets?.TOGETHER_API_KEY ||
                settings.TOGETHER_API_KEY ||
                character.settings?.secrets?.XAI_API_KEY ||
                settings.XAI_API_KEY ||
                character.settings?.secrets?.OPENAI_API_KEY ||
                settings.OPENAI_API_KEY
            );
        case ModelProviderName.CLAUDE_VERTEX:
        case ModelProviderName.ANTHROPIC:
            return (
                character.settings?.secrets?.ANTHROPIC_API_KEY ||
                character.settings?.secrets?.CLAUDE_API_KEY ||
                settings.ANTHROPIC_API_KEY ||
                settings.CLAUDE_API_KEY
            );
        case ModelProviderName.REDPILL:
            return (
                character.settings?.secrets?.REDPILL_API_KEY ||
                settings.REDPILL_API_KEY
            );
        case ModelProviderName.OPENROUTER:
            return (
                character.settings?.secrets?.OPENROUTER ||
                settings.OPENROUTER_API_KEY
            );
        case ModelProviderName.GROK:
            return (
                character.settings?.secrets?.GROK_API_KEY ||
                settings.GROK_API_KEY
            );
        case ModelProviderName.HEURIST:
            return (
                character.settings?.secrets?.HEURIST_API_KEY ||
                settings.HEURIST_API_KEY
            );
        case ModelProviderName.GROQ:
            return (
                character.settings?.secrets?.GROQ_API_KEY ||
                settings.GROQ_API_KEY
            );
        case ModelProviderName.GALADRIEL:
            return (
                character.settings?.secrets?.GALADRIEL_API_KEY ||
                settings.GALADRIEL_API_KEY
            );
        case ModelProviderName.FAL:
            return (
                character.settings?.secrets?.FAL_API_KEY || settings.FAL_API_KEY
            );
        case ModelProviderName.ALI_BAILIAN:
            return (
                character.settings?.secrets?.ALI_BAILIAN_API_KEY ||
                settings.ALI_BAILIAN_API_KEY
            );
        case ModelProviderName.VOLENGINE:
            return (
                character.settings?.secrets?.VOLENGINE_API_KEY ||
                settings.VOLENGINE_API_KEY
            );
        case ModelProviderName.NANOGPT:
            return (
                character.settings?.secrets?.NANOGPT_API_KEY ||
                settings.NANOGPT_API_KEY
            );
        case ModelProviderName.HYPERBOLIC:
            return (
                character.settings?.secrets?.HYPERBOLIC_API_KEY ||
                settings.HYPERBOLIC_API_KEY
            );
        case ModelProviderName.VENICE:
            return (
                character.settings?.secrets?.VENICE_API_KEY ||
                settings.VENICE_API_KEY
            );
        case ModelProviderName.AKASH_CHAT_API:
            return (
                character.settings?.secrets?.AKASH_CHAT_API_KEY ||
                settings.AKASH_CHAT_API_KEY
            );
        case ModelProviderName.GOOGLE:
            return (
                character.settings?.secrets?.GOOGLE_GENERATIVE_AI_API_KEY ||
                settings.GOOGLE_GENERATIVE_AI_API_KEY
            );
        default:
            const errorMessage = `Failed to get token - unsupported model provider: ${provider}`;
            elizaLogger.error(errorMessage);
            throw new Error(errorMessage);
    }
}

function initializeDatabase(dataDir: string) {
    if (process.env.POSTGRES_URL) {
        elizaLogger.info("Initializing PostgreSQL connection...");
        const db = new PostgresDatabaseAdapter({
            connectionString: process.env.POSTGRES_URL,
            parseInputs: true,
        });

        // Test the connection
        db.init()
            .then(() => {
                elizaLogger.success(
                    "Successfully connected to PostgreSQL database"
                );
            })
            .catch((error) => {
                elizaLogger.error("Failed to connect to PostgreSQL:", error);
            });

        return db;
    } else {
        const filePath =
            process.env.SQLITE_FILE ?? path.resolve(dataDir, "db.sqlite");
        // ":memory:";
        const db = new SqliteDatabaseAdapter(new Database(filePath));
        return db;
    }
}

// also adds plugins from character file into the runtime
export async function initializeClients(
    character: Character,
    runtime: IAgentRuntime
) {
    // each client can only register once
    // and if we want two we can explicitly support it
    const clients: Record<string, any> = {};
    const clientTypes: string[] =
        character.clients?.map((str) => str.toLowerCase()) || [];
    elizaLogger.log("initializeClients", clientTypes, "for", character.name);

    if (clientTypes.includes(Clients.DIRECT)) {
        const autoClient = await AutoClientInterface.start(runtime);
        if (autoClient) clients.auto = autoClient;
    }

    if (clientTypes.includes(Clients.DISCORD)) {
        const discordClient = await DiscordClientInterface.start(runtime);
        if (discordClient) clients.discord = discordClient;
    }

    if (clientTypes.includes(Clients.TELEGRAM)) {
        const telegramClient = await TelegramClientInterface.start(runtime);
        if (telegramClient) clients.telegram = telegramClient;
    }

    if (clientTypes.includes(Clients.TWITTER)) {
        const twitterClient = await TwitterClientInterface.start(runtime);
        if (twitterClient) {
            clients.twitter = twitterClient;
        }
    }

    if (clientTypes.includes(Clients.FARCASTER)) {
        // why is this one different :(
        const farcasterClient = new FarcasterAgentClient(runtime);
        if (farcasterClient) {
            farcasterClient.start();
            clients.farcaster = farcasterClient;
        }
    }
    if (clientTypes.includes("lens")) {
        const lensClient = new LensAgentClient(runtime);
        lensClient.start();
        clients.lens = lensClient;
    }

    elizaLogger.log("client keys", Object.keys(clients));

    // TODO: Add Slack client to the list
    // Initialize clients as an object

    if (clientTypes.includes("slack")) {
        const slackClient = await SlackClientInterface.start(runtime);
        if (slackClient) clients.slack = slackClient; // Use object property instead of push
    }

    function determineClientType(client: Client): string {
        // Check if client has a direct type identifier
        if ("type" in client) {
            return (client as any).type;
        }

        // Check constructor name
        const constructorName = client.constructor?.name;
        if (constructorName && !constructorName.includes("Object")) {
            return constructorName.toLowerCase().replace("client", "");
        }

        // Fallback: Generate a unique identifier
        return `client_${Date.now()}`;
    }

    if (character.plugins?.length > 0) {
        for (const plugin of character.plugins) {
            if (plugin.clients) {
                for (const client of plugin.clients) {
                    const startedClient = await client.start(runtime);
                    const clientType = determineClientType(client);
                    elizaLogger.debug(
                        `Initializing client of type: ${clientType}`
                    );
                    clients[clientType] = startedClient;
                }
            }
        }
    }

    return clients;
}

function getSecret(character: Character, secret: string) {
    return character.settings?.secrets?.[secret] || process.env[secret];
}

let nodePlugin: any | undefined;

export async function createAgent(
    character: Character,
    db: IDatabaseAdapter,
    cache: ICacheManager,
    token: string
): Promise<AgentRuntime> {
    elizaLogger.success(
        elizaLogger.successesTitle,
        "Creating runtime for character",
        character.name
    );

    nodePlugin ??= createNodePlugin();

    const teeMode = getSecret(character, "TEE_MODE") || "OFF";
    const walletSecretSalt = getSecret(character, "WALLET_SECRET_SALT");

    // Validate TEE configuration
    if (teeMode !== TEEMode.OFF && !walletSecretSalt) {
        elizaLogger.error(
            "WALLET_SECRET_SALT required when TEE_MODE is enabled"
        );
        throw new Error("Invalid TEE configuration");
    }

    let goatPlugin: any | undefined;
    if (getSecret(character, "EVM_PROVIDER_URL")) {
        goatPlugin = await createGoatPlugin((secret) =>
            getSecret(character, secret)
        );
    }

    return new AgentRuntime({
        databaseAdapter: db,
        token,
        modelProvider: character.modelProvider,
        evaluators: [],
        character,
        // character.plugins are handled when clients are added
        plugins: [
            bootstrapPlugin,
            getSecret(character, "CONFLUX_CORE_PRIVATE_KEY")
                ? confluxPlugin
                : null,
            nodePlugin,
            getSecret(character, "BIRDEYE_API_KEY") ? birdeyePlugin : null,
            getSecret(character, "SOLANA_PUBLIC_KEY") ||
            (getSecret(character, "WALLET_PUBLIC_KEY") &&
                !getSecret(character, "WALLET_PUBLIC_KEY")?.startsWith("0x"))
                ? solanaPlugin
                : null,
            (getSecret(character, "NEAR_ADDRESS") ||
                getSecret(character, "NEAR_WALLET_PUBLIC_KEY")) &&
            getSecret(character, "NEAR_WALLET_SECRET_KEY")
                ? nearPlugin
                : null,
            getSecret(character, "EVM_PUBLIC_KEY") ||
            (getSecret(character, "WALLET_PUBLIC_KEY") &&
                getSecret(character, "WALLET_PUBLIC_KEY")?.startsWith("0x"))
                ? evmPlugin
                : null,
            (getSecret(character, "SOLANA_PUBLIC_KEY") ||
                (getSecret(character, "WALLET_PUBLIC_KEY") &&
                    !getSecret(character, "WALLET_PUBLIC_KEY")?.startsWith(
                        "0x"
                    ))) &&
            getSecret(character, "SOLANA_ADMIN_PUBLIC_KEY") &&
            getSecret(character, "SOLANA_PRIVATE_KEY") &&
            getSecret(character, "SOLANA_ADMIN_PRIVATE_KEY")
                ? nftGenerationPlugin
                : null,
            getSecret(character, "ZEROG_PRIVATE_KEY") ? zgPlugin : null,
            getSecret(character, "COINBASE_COMMERCE_KEY")
                ? coinbaseCommercePlugin
                : null,
            getSecret(character, "FAL_API_KEY") ||
            getSecret(character, "OPENAI_API_KEY") ||
            getSecret(character, "VENICE_API_KEY") ||
            getSecret(character, "HEURIST_API_KEY") ||
            getSecret(character, "LIVEPEER_GATEWAY_URL")
                ? imageGenerationPlugin
                : null,
            getSecret(character, "FAL_API_KEY") ? ThreeDGenerationPlugin : null,
            ...(getSecret(character, "COINBASE_API_KEY") &&
            getSecret(character, "COINBASE_PRIVATE_KEY")
                ? [
                      coinbaseMassPaymentsPlugin,
                      tradePlugin,
                      tokenContractPlugin,
                      advancedTradePlugin,
                  ]
                : []),
            ...(teeMode !== TEEMode.OFF && walletSecretSalt
                ? [teePlugin, solanaPlugin]
                : []),
            getSecret(character, "COINBASE_API_KEY") &&
            getSecret(character, "COINBASE_PRIVATE_KEY") &&
            getSecret(character, "COINBASE_NOTIFICATION_URI")
                ? webhookPlugin
                : null,
            getSecret(character, "EVM_PROVIDER_URL") ? goatPlugin : null,
            getSecret(character, "ABSTRACT_PRIVATE_KEY")
                ? abstractPlugin
                : null,
            getSecret(character, "FLOW_ADDRESS") &&
            getSecret(character, "FLOW_PRIVATE_KEY")
                ? flowPlugin
                : null,
            getSecret(character, "APTOS_PRIVATE_KEY") ? aptosPlugin : null,
            getSecret(character, "MVX_PRIVATE_KEY") ? multiversxPlugin : null,
            getSecret(character, "ZKSYNC_PRIVATE_KEY") ? zksyncEraPlugin : null,
            getSecret(character, "CRONOSZKEVM_PRIVATE_KEY")
                ? cronosZkEVMPlugin
                : null,
            getSecret(character, "TON_PRIVATE_KEY") ? tonPlugin : null,
            getSecret(character, "SUI_PRIVATE_KEY") ? suiPlugin : null,
            getSecret(character, "STORY_PRIVATE_KEY") ? storyPlugin : null,
            getSecret(character, "FUEL_PRIVATE_KEY") ? fuelPlugin : null,
            getSecret(character, "AVALANCHE_PRIVATE_KEY")
                ? avalanchePlugin
                : null,
        ].filter(Boolean),
        providers: [],
        actions: [],
        services: [],
        managers: [],
        cacheManager: cache,
        fetch: logFetch,
    });
}

function initializeFsCache(baseDir: string, character: Character) {
    const cacheDir = path.resolve(baseDir, character.id, "cache");

    const cache = new CacheManager(new FsCacheAdapter(cacheDir));
    return cache;
}

function initializeDbCache(character: Character, db: IDatabaseCacheAdapter) {
    const cache = new CacheManager(new DbCacheAdapter(db, character.id));
    return cache;
}

function initializeCache(
    cacheStore: string,
    character: Character,
    baseDir?: string,
    db?: IDatabaseCacheAdapter
) {
    switch (cacheStore) {
        case CacheStore.REDIS:
            if (process.env.REDIS_URL) {
                elizaLogger.info("Connecting to Redis...");
                const redisClient = new RedisClient(process.env.REDIS_URL);
                return new CacheManager(
                    new DbCacheAdapter(redisClient, character.id) // Using DbCacheAdapter since RedisClient also implements IDatabaseCacheAdapter
                );
            } else {
                throw new Error("REDIS_URL environment variable is not set.");
            }

        case CacheStore.DATABASE:
            if (db) {
                elizaLogger.info("Using Database Cache...");
                return initializeDbCache(character, db);
            } else {
                throw new Error(
                    "Database adapter is not provided for CacheStore.Database."
                );
            }

        case CacheStore.FILESYSTEM:
            elizaLogger.info("Using File System Cache...");
            return initializeFsCache(baseDir, character);

        default:
            throw new Error(
                `Invalid cache store: ${cacheStore} or required configuration missing.`
            );
    }
}

async function startAgent(
    character: Character,
    directClient: DirectClient
): Promise<AgentRuntime> {
    let db: IDatabaseAdapter & IDatabaseCacheAdapter;
    try {
        character.id ??= stringToUuid(character.name);
        character.username ??= character.name;

        const token = getTokenForProvider(character.modelProvider, character);
        const dataDir = path.join(__dirname, "../data");

        if (!fs.existsSync(dataDir)) {
            fs.mkdirSync(dataDir, { recursive: true });
        }

        db = initializeDatabase(dataDir) as IDatabaseAdapter &
            IDatabaseCacheAdapter;

        await db.init();

        const cache = initializeCache(
            process.env.CACHE_STORE ?? CacheStore.DATABASE,
            character,
            "",
            db
        ); // "" should be replaced with dir for file system caching. THOUGHTS: might probably make this into an env
        const runtime: AgentRuntime = await createAgent(
            character,
            db,
            cache,
            token
        );

        // start services/plugins/process knowledge
        await runtime.initialize();

        // start assigned clients
        runtime.clients = await initializeClients(character, runtime);

        // add to container
        directClient.registerAgent(runtime);

        // report to console
        elizaLogger.debug(`Started ${character.name} as ${runtime.agentId}`);

        return runtime;
    } catch (error) {
        elizaLogger.error(
            `Error starting agent for character ${character.name}:`,
            error
        );
        elizaLogger.error(error);
        if (db) {
            await db.close();
        }
        throw error;
    }
}

const checkPortAvailable = (port: number): Promise<boolean> => {
    return new Promise((resolve) => {
        const server = net.createServer();

        server.once("error", (err: NodeJS.ErrnoException) => {
            if (err.code === "EADDRINUSE") {
                resolve(false);
            }
        });

        server.once("listening", () => {
            server.close();
            resolve(true);
        });

        server.listen(port);
    });
};

const startAgents = async () => {
    const directClient = new DirectClient();
    let serverPort = parseInt(settings.SERVER_PORT || "3000");
    const args = parseArguments();
    let charactersArg = args.characters || args.character;
    let characters = [defaultCharacter];

    if (charactersArg) {
        characters = await loadCharacters(charactersArg);
    }

    try {
        for (const character of characters) {
            await startAgent(character, directClient);
        }
    } catch (error) {
        elizaLogger.error("Error starting agents:", error);
    }

    // Find available port
    while (!(await checkPortAvailable(serverPort))) {
        elizaLogger.warn(
            `Port ${serverPort} is in use, trying ${serverPort + 1}`
        );
        serverPort++;
    }

    // upload some agent functionality into directClient
    directClient.startAgent = async (character: Character) => {
        // wrap it so we don't have to inject directClient later
        return startAgent(character, directClient);
    };

    directClient.start(serverPort);

    if (serverPort !== parseInt(settings.SERVER_PORT || "3000")) {
        elizaLogger.log(`Server started on alternate port ${serverPort}`);
    }

    elizaLogger.log(
        "Run `pnpm start:client` to start the client and visit the outputted URL (http://localhost:5173) to chat with your agents. When running multiple agents, use client with different port `SERVER_PORT=3001 pnpm start:client`"
    );
};

startAgents().catch((error) => {
    elizaLogger.error("Unhandled error in startAgents:", error);
    process.exit(1);
});<|MERGE_RESOLUTION|>--- conflicted
+++ resolved
@@ -25,20 +25,16 @@
     settings,
     stringToUuid,
     validateCharacterConfig,
-<<<<<<< HEAD
-=======
-    CacheStore,
-    Client,
-    ICacheManager,
->>>>>>> 76d4f42e
 } from "@elizaos/core";
 import { zgPlugin } from "@elizaos/plugin-0g";
 import { bootstrapPlugin } from "@elizaos/plugin-bootstrap";
 import createGoatPlugin from "@elizaos/plugin-goat";
 // import { intifacePlugin } from "@elizaos/plugin-intiface";
 import { DirectClient } from "@elizaos/client-direct";
+import { ThreeDGenerationPlugin } from "@elizaos/plugin-3d-generation";
 import { abstractPlugin } from "@elizaos/plugin-abstract";
 import { aptosPlugin } from "@elizaos/plugin-aptos";
+import { avalanchePlugin } from "@elizaos/plugin-avalanche";
 import { birdeyePlugin } from "@elizaos/plugin-birdeye";
 import {
     advancedTradePlugin,
@@ -49,11 +45,11 @@
     webhookPlugin,
 } from "@elizaos/plugin-coinbase";
 import { confluxPlugin } from "@elizaos/plugin-conflux";
+import { cronosZkEVMPlugin } from "@elizaos/plugin-cronoszkevm";
 import { evmPlugin } from "@elizaos/plugin-evm";
 import { flowPlugin } from "@elizaos/plugin-flow";
 import { fuelPlugin } from "@elizaos/plugin-fuel";
 import { imageGenerationPlugin } from "@elizaos/plugin-image-generation";
-import { ThreeDGenerationPlugin } from "@elizaos/plugin-3d-generation";
 import { multiversxPlugin } from "@elizaos/plugin-multiversx";
 import { nearPlugin } from "@elizaos/plugin-near";
 import { nftGenerationPlugin } from "@elizaos/plugin-nft-generation";
@@ -64,12 +60,6 @@
 import { TEEMode, teePlugin } from "@elizaos/plugin-tee";
 import { tonPlugin } from "@elizaos/plugin-ton";
 import { zksyncEraPlugin } from "@elizaos/plugin-zksync-era";
-<<<<<<< HEAD
-=======
-import { cronosZkEVMPlugin } from "@elizaos/plugin-cronoszkevm";
-import { abstractPlugin } from "@elizaos/plugin-abstract";
-import { avalanchePlugin } from "@elizaos/plugin-avalanche";
->>>>>>> 76d4f42e
 import Database from "better-sqlite3";
 import fs from "fs";
 import net from "net";
