--- conflicted
+++ resolved
@@ -207,28 +207,12 @@
         return;
       }
 
-<<<<<<< HEAD
-      const togetherApiKey = agent.getSetting("TOGETHER_API_KEY");
-      const claudeApiKey = agent.getSetting("ANTHROPIC_API_KEY");
-      
-      const images = await generateImage({...req.body, apiKey: togetherApiKey });
-      const imagesRes: {image: string, caption: string}[] = [];
-      if (images.data && images.data.length > 0) {
-        for(let i = 0; i < images.data.length; i++) {
-          const caption = await generateCaption({apiKey: claudeApiKey, imageUrl: images.data[i]});
-          if (caption.success) {
-            imagesRes.push({image: images.data[i], caption: caption.caption});
-          } else {
-            imagesRes.push({image: images.data[i], caption: "Uncaptioned image"});
-          }
-=======
       const images = await generateImage({...req.body }, agent);
       const imagesRes: {image: string, caption: string}[] = [];
       if (images.data && images.data.length > 0) {
         for(let i = 0; i < images.data.length; i++) {
           const caption = await generateCaption({imageUrl: images.data[i]}, agent);
           imagesRes.push({image: images.data[i], caption: caption.title});
->>>>>>> e5173386
         }
       }
       res.json({images: imagesRes});
