--- conflicted
+++ resolved
@@ -8,24 +8,18 @@
         "@elizaos/core": "workspace:*"
     },
     "devDependencies": {
-<<<<<<< HEAD
         "vitest": "^2.1.5"
-=======
         "@biomejs/biome": "1.9.4"
->>>>>>> ffe148ba
     },
     "scripts": {
         "build": "tsup --format esm --dts",
         "dev": "tsup --format esm --dts --watch",
-<<<<<<< HEAD
         "lint": "eslint --fix  --cache .",
         "test": "vitest run"
-=======
         "clean": "rm -rf dist",
         "lint": "biome lint .",
         "lint:fix": "biome check --apply .",
         "format": "biome format .",
         "format:fix": "biome format --write ."
->>>>>>> ffe148ba
     }
 }