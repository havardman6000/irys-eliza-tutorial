--- conflicted
+++ resolved
@@ -1,40 +1,36 @@
 {
-    "name": "@elizaos/plugin-0g",
-<<<<<<< HEAD
-    "version": "0.1.9",
-=======
-    "version": "0.1.8-alpha.1",
->>>>>>> d5f2924d
-    "type": "module",
-    "main": "dist/index.js",
-    "module": "dist/index.js",
-    "types": "dist/index.d.ts",
-    "exports": {
-        "./package.json": "./package.json",
-        ".": {
-            "import": {
-                "@elizaos/source": "./src/index.ts",
-                "types": "./dist/index.d.ts",
-                "default": "./dist/index.js"
-            }
-        }
-    },
-    "files": [
-        "dist"
-    ],
-    "dependencies": {
-        "@0glabs/0g-ts-sdk": "0.2.1",
-        "@elizaos/core": "workspace:*",
-        "ethers": "6.13.4",
-        "tsup": "8.3.5"
-    },
-    "devDependencies": {
-        "vitest": "^1.2.1"
-    },
-    "scripts": {
-        "build": "tsup --format esm --dts",
-        "dev": "tsup --format esm --dts --watch",
-        "test": "vitest run",
-        "lint": "eslint --fix  --cache ."
-    }
+	"name": "@elizaos/plugin-0g",
+	"version": "0.1.9",
+	"type": "module",
+	"main": "dist/index.js",
+	"module": "dist/index.js",
+	"types": "dist/index.d.ts",
+	"exports": {
+		"./package.json": "./package.json",
+		".": {
+			"import": {
+				"@elizaos/source": "./src/index.ts",
+				"types": "./dist/index.d.ts",
+				"default": "./dist/index.js"
+			}
+		}
+	},
+	"files": [
+		"dist"
+	],
+	"dependencies": {
+		"@0glabs/0g-ts-sdk": "0.2.1",
+		"@elizaos/core": "workspace:*",
+		"ethers": "6.13.4",
+		"tsup": "8.3.5"
+	},
+	"devDependencies": {
+		"vitest": "^1.2.1"
+	},
+	"scripts": {
+		"build": "tsup --format esm --dts",
+		"dev": "tsup --format esm --dts --watch",
+		"test": "vitest run",
+		"lint": "eslint --fix  --cache ."
+	}
 }